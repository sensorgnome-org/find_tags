--- conflicted
+++ resolved
@@ -65,7 +65,6 @@
   // output the tree rooted at this node, appropriately indented,
   // to a stream
 
-<<<<<<< HEAD
   os << indent <<  "NODE " << (void *) this << " @ Phase " << phase << "; max age: " << max_age << "\n"
      << indent;
   auto id = ids.begin();
@@ -76,15 +75,6 @@
   }
   if (id != ids.end())
     os << ",...";
-=======
-  os << indent <<  "NODE ";
-  if (is_unique())
-    os << get_id()->lid;
-  os << " @ Phase " << phase << "; max age: " << max_age << "\n"
-     << indent;
-  for (auto i = ids.begin(); i != ids.end(); ++i)
-    os << ' ' << *i;
->>>>>>> 0f33c6e8
   os << "\n" << indent << "Edges:" << "\n";
   for (Edge_iterator it = edges.begin(); it != edges.end(); ++it) {
     os << indent << it->first << "->";
@@ -92,14 +82,7 @@
       os << endl;
       it->second->dump(os, indent + indent_change);
     } else {
-<<<<<<< HEAD
       os << " Back to NODE @ Phase " << it->second->phase << ":" << (void *) it->second << endl;
-=======
-      os << " Back to NODE @ Phase " << it->second->phase << ":" ;
-      for (auto i = ids.begin(); i != ids.end(); ++i)
-        os << ' ' << *i;
-      os << endl;
->>>>>>> 0f33c6e8
     }
   }
 };