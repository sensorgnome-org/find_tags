#include "Tag_Finder.hpp"

Tag_Finder::Tag_Finder (Tag_Foray * owner, Nominal_Frequency_kHz nom_freq, Tag_Set *tags, string prefix) :
  owner(owner),
  nom_freq(nom_freq),
  tags(tags),
  graph(),
  cands(NUM_CAND_LISTS),
  pulse_slop(default_pulse_slop),
  burst_slop(default_burst_slop),
  burst_slop_expansion(default_burst_slop_expansion),
  max_skipped_bursts(default_max_skipped_bursts),
  prefix(prefix)
{
};

void
Tag_Finder::setup_graph() {
  // Create the DFA graph for the database of registered tags

  // put all tag IDs in a set:

  Tag_ID_Set s;
  for (Tag_Set::iterator i = tags->begin(); i != tags->end(); ++i)
    s.insert((*i));

  graph.set_all_ids(s);

  // For each phase up to 2 bursts, add appropriate nodes to the graph
  // This is done breadth-first, but non-recursively because the DFA_Graph
  // class keeps a vector of nodes at each phase.
  // We start by looking at all nodes in the previous phase.
  // Each one represents a set of Tag_IDs.  We build an interval_map from
  // pulse gaps for the current phase (including slop) to subsets of these
  // Tag_IDs.
      
<<<<<<< HEAD
  for (unsigned int phase = 1; phase <= 2 * PULSES_PER_BURST; ++phase) {
=======
  for (unsigned int phase = 1; phase <= 3 * PULSES_PER_BURST - 1; ++phase) {
>>>>>>> 0f33c6e8
    // loop over all Tag_ID_Sets at this level
    for (DFA_Graph::Node_For_IDs::iterator it = graph.get_node_for_set_at_phase()[phase-1].begin(); 
	 it != graph.get_node_for_set_at_phase()[phase-1].end(); ++it) {
	  
      // a map of gap sizes to compatible tag IDs
	  
      interval_map < Gap, Tag_ID_Set > m;
	  
      // sanity check: make sure there's only one tag ID left after a pair of bursts
      if (phase == 2 * PULSES_PER_BURST && it->first.size() > 1) {
	std::ostringstream ids;
	for (Tag_ID_Iter i = it->first.begin(); i != it->first.end(); ++i) {
	  ids << (*i)->fullID << "\n";
	}
        graph.get_root()->dump(std::cerr);
	throw std::runtime_error(string("Error: after 2 bursts, the following tag IDs are not distinguishable with current parameters:\n") + ids.str());
      }
  
      // for each tag, add its (gap range, ID) pair to the interval_map
	  
      for (Tag_ID_Iter i = it->first.begin(); i != it->first.end(); ++i) {
	Gap g = (*i)->gaps[(phase - 1) % PULSES_PER_BURST];
	Tag_ID_Set id;
	id.insert(*i);
	Gap slop = ((phase - 1) % PULSES_PER_BURST == PULSES_PER_BURST - 1) ? burst_slop : pulse_slop;
	m.add(make_pair(interval < Gap > :: closed(g - slop, g + slop), id));
      }

      if (phase == PULSES_PER_BURST) {
	// add multiples of the burst interval to this interval map,
	// so we can detect non-consecutive pulses
	for (Tag_ID_Iter i = it->first.begin(); i != it->first.end(); ++i) {
          Tag_ID_Set id;
          id.insert(*i);
          Gap bi = (*i)->gaps[PULSES_PER_BURST];
          Gap g4 = (*i)->gaps[PULSES_PER_BURST - 1];
          for (unsigned int j=2; j <= max_skipped_bursts + 1; ++j) {
            Gap base = (j - 1) * bi + g4;
            Gap slop = burst_slop + (j - 1) * burst_slop_expansion;
            m.add(make_pair(interval < Gap > :: closed(base - slop, base + slop), id));
          }
        }
      }

      // grow the node by this interval_map; Pulses at phase 2 *
      // PULSES_PER_BURST-1 are linked back to pulses at phase
      // PULSES_PER_BURST-1, so that we can keep track of runs of
      // consecutive bursts from a tag
<<<<<<< HEAD

      graph.grow(it->second, m, (phase != 2 * PULSES_PER_BURST) ? phase : PULSES_PER_BURST);
=======
	  
      graph.grow(it->second, m, (phase != 3 * PULSES_PER_BURST - 1) ? phase : 2 * PULSES_PER_BURST-1);
>>>>>>> 0f33c6e8
    }
  }
#ifdef FIND_TAGS_DEBUG
  graph.get_root()->dump(std::cerr);
#endif
};


void
Tag_Finder::set_default_pulse_slop_ms(float pulse_slop_ms) {
  default_pulse_slop = pulse_slop_ms / 1000.0;	// stored as seconds
};

void
Tag_Finder::set_default_burst_slop_ms(float burst_slop_ms) {
  default_burst_slop = burst_slop_ms / 1000.0;	// stored as seconds
};

void
Tag_Finder::set_default_burst_slop_expansion_ms(float burst_slop_expansion_ms) {
  default_burst_slop_expansion = burst_slop_expansion_ms / 1000.0;   // stored as seconds
};

void
Tag_Finder::set_default_max_skipped_bursts(unsigned int skip) {
  default_max_skipped_bursts = skip;
};

void
Tag_Finder::set_out_stream(ostream *os) {
  out_stream = os;
};

void
Tag_Finder::init() {
  setup_graph();
};

void
Tag_Finder::process(Pulse &p) {
  /* 
     Process one pulse from the input stream.  

     - check pulses against all tag candidates, in order form
       most to least confirmed; this gives confirmed candidates
       priority in accepting pulses

     - destroy existing Tag_Candidates which are too old, given the 
     "now" represented by this pulse's timestamp
    
     - for each remaining Tag_Candidate, see whether this pulse can be added
     (i.e. is compatible with an edge out of the DFA's current state,	and
     has sufficiently similar frequency offset)

     - if so, check whether the pulse confirms the Tag_Candidate:

     - if so, kill any other Tag_Candidates with the same ID (note, this
       means the same Lotek ID, frequency, *and* burst interval) or which
       share any pulses with this one

     - otherwise, if the pulse was added to the candidate, but the candidate
     was in the MULTIPLE tag_id_level before the addition, clone the original
     Tag_Candidate (i.e. the one without the added pulse)

     - if this tag candidate has a CONFIRMED tag_id_level and a point was added,
     dump any bursts so far

     - if this pulse didn't confirm any candidate, then start a new
     Tag_Candidate at this pulse.
  */

  // the clone list 
  Cand_List & cloned_candidates = cands[3];

  bool confirmed_acceptance = false; // has hit been accepted by a confirmed candidate?
 
  // check lists of candidates to
  for (int i = 0; i < 3 && ! confirmed_acceptance; ++i) {

    Cand_List & cs = cands[i];

    for (Cand_List::iterator ci = cs.begin(); ci != cs.end(); /**/ ) {
      
      if (ci->is_too_old_given_pulse_time(p)) {
        Cand_List::iterator di = ci;
        ++ci;
        cs.erase(di);
        continue;
      }

      // see whether this Tag Candidate can accept this pulse
      DFA_Node * next_state = ci->advance_by_pulse(p);
      
      if (!next_state) {
        ++ci;
        continue;
      }

      if (! ci->is_confirmed() && ! ci->next_pulse_confirms()) {
        // clone the candidate, but without the added pulse
        cloned_candidates.push_back(*ci);
      }
  
      if (ci->add_pulse(p, next_state)) {
        // this candidate tag just got to the CONFIRMED level
        
        // now see what candidates should be deleted because they
        // have the same ID or share any pulses; only seek among
        // unconfirmed candidates, as the current one would have
        // already been eliminated if it shared any pulses
        // with a confirmed candidate.
        
        for (int j = 1; j < NUM_CAND_LISTS; ++j) {
          Cand_List & ccs = cands[j];
          for (Cand_List::iterator cci = ccs.begin(); cci != ccs.end(); /**/ ) {
            if (cci != ci 
                && (cci->has_same_id_as(*ci) || cci->shares_any_pulses(*ci)))
              {
                Cand_List::iterator di = cci;
                ++cci;
                ccs.erase(di);
              } else {
              ++cci;
            };
          }
        }

        // push this candidate to end of the confirmed list
        // so it has priority for accepting new hits
        
        Cand_List &confirmed = cands[0];
        confirmed.splice(confirmed.end(), cs, ci);
      }
      if (ci->is_confirmed()) {
	
        // dump all complete bursts from this confirmed tag
        ci->dump_bursts(out_stream, prefix);
	
        // don't start a new candidate with this pulse
        confirmed_acceptance = true;
        
        // don't try to add this pulse to other candidates
        break;
      }
      ++ci;
    } // continue trying letting other tag_candidates try this pulse
    
    // add any cloned candidates to the end of the list
    cs.splice(cs.end(), cloned_candidates);
  }
  // maybe start a new Tag_Candidate with this pulse 
  if (! confirmed_acceptance) {
    cands[2].push_back(Tag_Candidate(this, graph.get_root(), p));
  }
<<<<<<< HEAD

=======
>>>>>>> 0f33c6e8
};

void
Tag_Finder::end_processing() {
  // dump any confirmed candidates which have bursts

#if 0
  for (Cand_Set::iterator ci = cands.begin(); ci != cands.end(); ++ci ) {
      
    if (ci->get_tag_id_level() == Tag_Candidate::CONFIRMED && ci->has_burst()) {
      // we're about to dump bursts from a particular tag candidate
      // kill any others which have the same ID or share any pulses
	  
      for (Cand_Set::iterator cci = cands.begin(); cci != cands.end(); /**/ ) {
	if (cci != ci
	    && (cci->has_same_id_as(*ci)
		|| cci->shares_any_pulses(*ci)))
	  { 
	    Cand_Set::iterator di = cci;
	    ++cci;
		
#ifdef FIND_TAGS_DEBUG
	    std::cerr << "Killing id-matching too old candidate " << &(*di) << " with unique_id = " << di->unique_id << std::endl;
#endif
	    cands.erase(di);
	    continue;
	  } else {
	  ++cci;
	}
      }
      // dump the bursts
      ci->dump_bursts(out_stream, prefix);
    }
  }

#endif 
};

float *
Tag_Finder::get_true_gaps(Tag_ID tid) {
      // get the pointer to the true gaps from the database,
      // for calculation of burst parameters
  return &tid->gaps[0];
}

void
Tag_Finder::dump_bogus_burst(Pulse &p) {
  Tag_Candidate::dump_bogus_burst(p.ts, prefix, p.ant_freq, out_stream);
};

Gap Tag_Finder::default_pulse_slop = 0.0015; // 1.5 ms
Gap Tag_Finder::default_burst_slop = 0.010; // 10 ms
Gap Tag_Finder::default_burst_slop_expansion = 0.001; // 1ms = 1 part in 10000 for 10s BI
unsigned int Tag_Finder::default_max_skipped_bursts = 60;
<|MERGE_RESOLUTION|>--- conflicted
+++ resolved
@@ -34,11 +34,7 @@
   // pulse gaps for the current phase (including slop) to subsets of these
   // Tag_IDs.
       
-<<<<<<< HEAD
   for (unsigned int phase = 1; phase <= 2 * PULSES_PER_BURST; ++phase) {
-=======
-  for (unsigned int phase = 1; phase <= 3 * PULSES_PER_BURST - 1; ++phase) {
->>>>>>> 0f33c6e8
     // loop over all Tag_ID_Sets at this level
     for (DFA_Graph::Node_For_IDs::iterator it = graph.get_node_for_set_at_phase()[phase-1].begin(); 
 	 it != graph.get_node_for_set_at_phase()[phase-1].end(); ++it) {
@@ -53,8 +49,11 @@
 	for (Tag_ID_Iter i = it->first.begin(); i != it->first.end(); ++i) {
 	  ids << (*i)->fullID << "\n";
 	}
+        std::cerr << "ERROR!" << std::endl;
+#ifdef FIND_TAGS_DEBUG        
         graph.get_root()->dump(std::cerr);
-	throw std::runtime_error(string("Error: after 2 bursts, the following tag IDs are not distinguishable with current parameters:\n") + ids.str());
+#endif
+	throw std::runtime_error(string("Error: the following tag IDs are not distinguishable with current parameters:\n") + ids.str());
       }
   
       // for each tag, add its (gap range, ID) pair to the interval_map
@@ -67,7 +66,7 @@
 	m.add(make_pair(interval < Gap > :: closed(g - slop, g + slop), id));
       }
 
-      if (phase == PULSES_PER_BURST) {
+      if (phase == 2 * PULSES_PER_BURST) {
 	// add multiples of the burst interval to this interval map,
 	// so we can detect non-consecutive pulses
 	for (Tag_ID_Iter i = it->first.begin(); i != it->first.end(); ++i) {
@@ -84,23 +83,16 @@
       }
 
       // grow the node by this interval_map; Pulses at phase 2 *
-      // PULSES_PER_BURST-1 are linked back to pulses at phase
-      // PULSES_PER_BURST-1, so that we can keep track of runs of
+      // PULSES_PER_BURST are linked back to pulses at phase
+      // PULSES_PER_BURST, so that we can keep track of runs of
       // consecutive bursts from a tag
-<<<<<<< HEAD
-
       graph.grow(it->second, m, (phase != 2 * PULSES_PER_BURST) ? phase : PULSES_PER_BURST);
-=======
-	  
-      graph.grow(it->second, m, (phase != 3 * PULSES_PER_BURST - 1) ? phase : 2 * PULSES_PER_BURST-1);
->>>>>>> 0f33c6e8
     }
   }
 #ifdef FIND_TAGS_DEBUG
-  graph.get_root()->dump(std::cerr);
+  //  graph.get_root()->dump(std::cerr);
 #endif
 };
-
 
 void
 Tag_Finder::set_default_pulse_slop_ms(float pulse_slop_ms) {
@@ -248,10 +240,6 @@
   if (! confirmed_acceptance) {
     cands[2].push_back(Tag_Candidate(this, graph.get_root(), p));
   }
-<<<<<<< HEAD
-
-=======
->>>>>>> 0f33c6e8
 };
 
 void
